--- conflicted
+++ resolved
@@ -44,8 +44,7 @@
         </div>
     </div>
 
-<<<<<<< HEAD
-        <!-- Right Section: Map, Metrics, and Sensor Plot -->
+      <!-- Right Section: Map, Metrics, and Sensor Plot -->
         <div class="w-full md:w-1/2 flex flex-col gap-8">
             <!-- Map Section -->
             <div class="bg-gray-100 border-2 border-blue-800 rounded shadow p-8">
@@ -71,14 +70,6 @@
                         <p class="text-5xl text-gray-800">No Ammonia Detected</p>
                     </div>
                 </div>
-=======
-    <div class="w-full md:w-1/2 flex flex-col gap-8">
-        <div class="bg-gray-100 border-2 border-blue-800 rounded shadow p-8">
-            <h2 class="text-6xl font-semibold text-center mb-6">Temi's Location on Suite Map</h2>
-            <div id="map-container" style="position: relative; width: 100%; max-width: 2400px; margin: auto;">
-                <img id="map-image" src="../static/map.png" alt="Temi Robot Map" style="width: 100%; height: auto; display: block; margin: auto;">
-                <div id="robot-dot" style="position: absolute; width: 30px; height: 30px; background-color: darkgreen; border-radius: 50%; transform: translate(-50%, -50%); display: none;"></div>
->>>>>>> f40f790b
             </div>
         </div>
 
@@ -95,21 +86,12 @@
                     <p><strong>Smells Detected Today:</strong> <span id="new_csv_rows_today">-</span></p>
                     <p><strong>Total Smells:</strong> <span id="total_csv_rows">-</span></p>
                 </div>
-<<<<<<< HEAD
                 <div class="bg-gray-100 border-2 border-blue-800 rounded shadow p-8 flex flex-col flex-grow">
                     <h2 class="text-6xl font-semibold text-center">Last Two Hours of Smell Data</h2>
                     <p class="text-5xl text-gray-600 text-center mb-6">Timestamp: <span id="sensor_timestamp">-</span></p>
                     <div class="flex-grow overflow-hidden">
                         <canvas id="sensorChart" class="w-full h-full"></canvas>
                     </div>
-=======
-            </div>
-            <div class="bg-gray-100 border-2 border-blue-800 rounded shadow p-8 flex flex-col flex-grow" style="min-height: 0;">
-                <h2 class="text-6xl font-semibold text-center">Smell Sensor Fluctuations Based on Moving Average (100x)</h2>
-                <p class="text-5xl text-gray-600 text-center mb-6">Timestamp: <span id="sensor_timestamp">-</span></p>
-                <div class="flex-grow overflow-hidden" style="min-height: 300px;">
-                    <canvas id="sensorChart" class="w-full h-full"></canvas>
->>>>>>> f40f790b
                 </div>
             </div>
         </div>
@@ -326,7 +308,6 @@
         sensorChart = new Chart(ctx, config);
     }
 
-<<<<<<< HEAD
     function addDataToChart(timestamp, values) {
         if (!sensorChart || values.length !== 17) return;
 
@@ -413,7 +394,6 @@
         robotDotElement.style.left = `${j_px * scaleX}px`;
         robotDotElement.style.top = `${i_px * scaleY}px`;
         robotDotElement.style.display = 'block';
-=======
 
     function updateMetrics() {
         fetch('/metrics')
@@ -428,7 +408,6 @@
                 document.getElementById('new_csv_rows_today').innerText = data.new_csv_rows_today;
                 document.getElementById('total_csv_rows').innerText = data.total_csv_rows;
             });
->>>>>>> f40f790b
     }
 
 
@@ -480,10 +459,7 @@
     updateButtonStates();
     // We can fetch initial metrics once on load
     fetch('/metrics').then(res => res.json()).then(data => {
-        // This is the same logic as the metrics_update event
-        document.getElementById('people_detected_today').innerText = data.people_detected_today;
-        document.getElementById('falls_box').innerText = data.falls_box;
-        // ... and so on for all metrics
+        updateMetrics();
     });
 
 </script>
